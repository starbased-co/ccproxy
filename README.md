--- conflicted
+++ resolved
@@ -224,11 +224,7 @@
 
 ## Configuration
 
-<<<<<<< HEAD
-`ccproxy` uses a `ccproxy.yaml` file to configure routing rules and advanced features:
-=======
 For the LiteLLM `config.yaml`, [see the LiteLLM documentation](https://docs.litellm.ai/docs/proxy/configs). To configure the starting options of the LiteLLM process, or to configure routing rules and hooks, a `ccproxy.yaml` file is expected in the same directory as `config.yaml`:
->>>>>>> 2886142c
 
 ```yaml
 # ~/.ccproxy/ccproxy.yaml
@@ -243,73 +239,6 @@
 ccproxy:
   debug: true
   rules:
-<<<<<<< HEAD
-    - label: token_count
-      rule: ccproxy.rules.TokenCountRule
-      params:
-        - threshold: 60000 # Route to token_count if tokens > 60k
-  
-  # Anthropic prompt caching configuration
-  cache_control:
-    enabled: false  # Enable Anthropic prompt caching
-    duration: ephemeral  # Options: "ephemeral" (~5 min) or "1_hour" (1 hour cache)
-    roles:  # Which message roles to cache
-      - system
-```
-
-### Cache Control (Anthropic Prompt Caching)
-
-`ccproxy` supports Anthropic's [prompt caching](https://docs.anthropic.com/en/docs/build-with-claude/prompt-caching) feature, which can significantly reduce costs and latency for repetitive prompts. This feature automatically injects cache control directives into messages sent to Anthropic models.
-
-#### Configuration Options
-
-```yaml
-ccproxy:
-  cache_control:
-    enabled: true        # Enable/disable cache control injection
-    duration: 1_hour     # Cache duration setting
-    roles:               # Message roles to apply caching to
-      - system
-      - user
-```
-
-- **`enabled`**: Set to `true` to enable automatic cache control injection for Anthropic models
-- **`duration`**: Choose cache duration:
-  - `"ephemeral"` (default): ~5 minute cache duration
-  - `"1_hour"`: Extended 1-hour cache duration (see [Anthropic docs](https://docs.anthropic.com/en/docs/build-with-claude/prompt-caching#1-hour-cache-duration))
-- **`roles`**: List of message roles to apply caching to (typically `system` messages contain repetitive content)
-
-#### How It Works
-
-When enabled, `ccproxy` automatically adds cache control directives to specified message roles when routing to Anthropic models:
-
-```python
-# Original message
-{"role": "system", "content": "You are a helpful assistant."}
-
-# With cache control (ephemeral)
-{"role": "system", "content": "You are a helpful assistant.", "cache_control": {"type": "ephemeral"}}
-
-# With cache control (1 hour)
-{"role": "system", "content": "You are a helpful assistant.", "cache_control": {"type": "ephemeral", "ttl": 3600}}
-```
-
-This feature only applies to requests routed to Anthropic models (those starting with `anthropic/` or `claude`, or explicitly configured as Anthropic providers).
-
-## Troubleshooting
-
-### "Could not import proxy_handler_instance from ccproxy"
-
-Make sure you:
-
-1. Created the `custom_callbacks.py` file in your config directory
-2. Are running `litellm` from the same directory as your config files
-3. Have installed ccproxy: `pip install ccproxy`
-
-### API Key Errors
-
-Ensure your API keys are set as environment variables before starting LiteLLM.
-=======
     - name: token_count                          # ┌─ 1st priority
       rule: ccproxy.rules.TokenCountRule         # │
       params:                                    # │
@@ -328,7 +257,6 @@
 ```
 
 **Note**: For Claude Code to function as normal, only the `default`, `background`, and `think` rules need to be present. All other rules are optional.
->>>>>>> 2886142c
 
 ### Custom Rules
 
